# pixelNeRF: Neural Radiance Fields from One or Few Images

Alex Yu, Vickie Ye, Matthew Tancik, Angjoo Kanazawa<br>
UC Berkeley

![Teaser](https://raw.github.com/sxyu/pixel-nerf/master/readme-img/paper_teaser.jpg)

arXiv: http://arxiv.org/abs/2012.02190

<<<<<<< HEAD
This is a *temporary* code repository for our paper, pixelNeRF, pending final release.
The official repository shall be <https://github.com/sxyu/pixel-nerf>.
=======
This is the official repository for our paper, pixelNeRF, pending final release.
The two object experiment is still missing.
Several features may also be added.
>>>>>>> ddddb6b8

# Environment setup

To start, we prefer creating the environment using conda:
```sh
conda env create -f environment.yml
conda activate pixelnerf
```
Please make sure you have up-to-date NVIDIA drivers supporting CUDA 10.2 at least.

Alternatively use `pip -r requirements.txt`.

# Getting the data

- For the main ShapeNet experiments, we use the ShapeNet 64x64 dataset from NMR
https://s3.eu-central-1.amazonaws.com/avg-projects/differentiable_volumetric_rendering/data/NMR_Dataset.zip
(Hosted by DVR authors)
    - For novel-category generalization experiment, a custom split is needed.
      Download the following script:
      https://drive.google.com/file/d/1Uxf0GguAUTSFIDD_7zuPbxk1C9WgXjce/view?usp=sharing
      place the said file under `NMR_Dataset` and run `python genlist.py` in the said directory.
      This generates train/val/test lists for the experiment. Note for evaluation performance reasons,
      test is only 1/4 of the unseen categories.

- The remaining datasets may be found in
https://drive.google.com/drive/folders/1PsT3uKwqHHD2bEEHkIXB99AlIjtmrEiR?usp=sharing
    - Custom two-chair `multi_chair_*.zip`
    - DTU (4x downsampled, rescaled) in DVR's DTU format `dtu_dataset.zip`
<<<<<<< HEAD
    - SRN chair/car (128x128) `srn_*.zip`
      note the car set is a re-rendered version provided by Vincent Sitzmann
=======
    - SRN chair/car (128x128) `srn_*.zip` needed for single-category exps.
      Note the car set is a re-rendered version provided by Vincent Sitzmann
>>>>>>> ddddb6b8

While we could have used a common data format, we chose to keep
DTU and ShapeNet (NMR) datasets in DVR's format and SRN data in the original SRN format.
Our own two-object data is in NeRF's format.
Data adapters are built into the code.

# Running the model (video generation)

The main implementation is in the `src/` directory,
while evalutation scripts are in `eval/`.

First, download all pretrained weight files from
<https://drive.google.com/file/d/1UO_rL201guN6euoWkCOn-XpqR2e8o6ju/view?usp=sharing>.
Extract this to `<project dir>/checkpoints/`, so that `<project dir>/checkpoints/dtu/pixel_nerf_latest` exists.


<<<<<<< HEAD
## ShapeNet 64x64

1. Download NMR ShapeNet renderings (see Datasets section, 1st link)
2. Run using
    - `python eval/gen_video.py  -n sn64 -c conf/exp/sn64.conf --gpu_id <GPU> --split test -P '2'  -D <data_root>/NMR_Dataset -S 0`
    - For unseen category generalization:
      `python eval/gen_video.py  -n sn64_unseen -c conf/exp/sn64.conf --gpu_id=<GPU> --split test -P '2'  -D <data_root>/NMR_Dataset -S 0`

Replace `<GPU>` with desired GPU id.  Replace `-S 0` with `-S <object_id>` to run on a different ShapeNet object id.
Replace `-P '2'` with `-P '<number>'` to use a different input view.
Replace `--split test` with `--split train | val` to use different data split.
Append `--ray_batch_size=20000` if running out of memory.
=======
## ShapeNet Multiple Categories (NMR)

1. Download NMR ShapeNet renderings (see Datasets section, 1st link)
2. Run using
    - `python eval/gen_video.py  -n sn64 --gpu_id <GPU(s)> --split test -P '2'  -D <data_root>/NMR_Dataset -S 0`
    - For unseen category generalization:
      `python eval/gen_video.py  -n sn64_unseen --gpu_id=<GPU(s)> --split test -P '2'  -D <data_root>/NMR_Dataset -S 0`

Replace `<GPU(s)>` with desired GPU id(s), space separated for multiple.  Replace `-S 0` with `-S <object_id>` to run on a different ShapeNet object id.
Replace `-P '2'` with `-P '<number>'` to use a different input view.
Replace `--split test` with `--split train | val` to use different data split.
Append `-R=20000` if running out of memory.
>>>>>>> ddddb6b8

**Result will be at** `visuals/sn64/videot<object_id>.mp4` or `visuals/sn64_unseen/videot<object_id>.mp4`.
The script will also print the path.


Pre-generated results for all ShapeNet objects with comparison may be found at <https://www.ocf.berkeley.edu/~sxyu/ZG9yaWF0aA/pixelnerf/cross_v2/>

<<<<<<< HEAD
=======
## ShapeNet Single-Category (SRN)

1. Download SRN car (or chair) dataset from Google drive folder in Datasets section.
Extract to `<srn data dir>/cars_<train | test | val>`
2. `python eval/gen_video.py -n srn_car --gpu_id=<GPU (s)> --split test -P '64 104' -D <srn data dir>/cars -S 1`

Use `-P 64` for 1-view (view numbers are from SRN).
The chair set case is analogous (replace car with chair).
Our models are trained with random 1/2 views per batch during training.
This seems to degrade performance especially for 1-view. It may be preferrable to use 
a fixed number of views instead.

>>>>>>> ddddb6b8
## DTU

Make sure you have downloaded the pretrained weights above.

<<<<<<< HEAD
1. Download DTU dataset (see Datasets section). Extract to some directory, to get: `<data_root>/rs_dtu_4`
2. Run using `python eval/gen_video.py  -n dtu -c conf/exp/dtu.conf --gpu_id=<GPU> --split val -P '22 25 28'  -D <data_root>/rs_dtu_4 -S 3 --black --scale 0.25`

Replace `<GPU>` with desired GPU id. Replace `-S 3` with `-S <scene_id> to run on a different scene. This is not DTU scene number but 0-14 in the val set.
=======
1. Download DTU dataset from Google drive folder in Datasets section. Extract to some directory, to get: `<data_root>/rs_dtu_4`
2. Run using `python eval/gen_video.py  -n dtu --gpu_id=<GPU(s)> --split val -P '22 25 28'  -D <data_root>/rs_dtu_4 -S 3 --scale 0.25`

Replace `<GPU(s)>` with desired GPU id(s). Replace `-S 3` with `-S <scene_id>` to run on a different scene. This is not DTU scene number but 0-14 in the val set.
>>>>>>> ddddb6b8
Remove `--scale 0.25` to render at full resolution (quite slow).

**Result will be at** visuals/dtu/videov<scene_id>.mp4.
The script will also print the path.

Note that for DTU, I only use train/val sets, where val is used for test. This is due to the very small size of the dataset.
The model overfits to the train set significantly during training.

## Real Car Images

**Note: requires PointRend from detectron2.**
Install detectron2 by following https://github.com/facebookresearch/detectron2/blob/master/INSTALL.md.

Make sure you have downloaded the pretrained weights above.

1. Download any car image.
Place it in `<project dir>/input`. Some example images are shipped with the repo.
The car should be fully visible.
2. Run the preprocessor script: `python scripts/preproc.py`. This saves `input/*_normalize.png`.
If the result is not reasonable, PointRend didn't work; please try another imge.
3. Run `python eval/eval_real.py`. Outputs will be in `<project dir>/output`

The Stanford Car dataset contains many example car images:
<https://ai.stanford.edu/~jkrause/cars/car_dataset.html>.
Note the normalization heuristic has been slightly modified compared to the paper. There may be some minor differences.
<<<<<<< HEAD
You can pass `-e -20' to `eval_real.py` to set the elevation higher in the generated video.
=======
You can pass `-e -20` to `eval_real.py` to set the elevation higher in the generated video.
>>>>>>> ddddb6b8

# Overview of flags

Generally, all scripts in the project take the following flags
<<<<<<< HEAD
- `-c <conf/*.conf>`: config file
- `-n <expname>`: experiment name, matching checkpoint directory name
- `-D <datadir>`: data directory. For SRN/multi_obj datasets with
    separate directories e.g. `path/cars_train`, `path/cars_val`,
    put `-D path/cars`
- `--split <train | val | test>`: data set split
- `-S <subset_id>`: scene or object id to render
- `--gpu_id <GPU>`: GPU id to use
- `--ray_batch_size <sz>`: Batch size of rendered rays. Default is 50000; make it smaller if you run out of memory.  On large-memory GPUs, set it to 100000 for eval for better performance.

Please refer the the following table

| Name                       | expname -n    | config -c                          | Data file                               | data dir -D       |
|----------------------------|---------------|------------------------------------|-----------------------------------------|-------------------|
=======
- `-n <expname>`: experiment name, matching checkpoint directory name
- `-D <datadir>`: dataset directory. 
    To save typing, you can set a default data directory for each expname in `expconf.conf` under `datadir`.
    For SRN/multi_obj datasets with
    separate directories e.g. `path/cars_train`, `path/cars_val`,
    put `-D path/cars`.
- `--split <train | val | test>`: data set split
- `-S <subset_id>`: scene or object id to render
- `--gpu_id <GPU(s)>`: GPU id(s) to use, space delimited. All scripts except `calc_metrics.py`
are parallelized. If not specified, uses GPU 0.
Examples: `--gpu_id=0` or `--gpu_id='0 1 3'`.
- `-R <sz>`: Batch size of rendered rays per object. Default is 50000 (eval) and 128 (train); make it smaller if you run out of memory.  On large-memory GPUs, you can set it to 100000 for eval.
- `-c <conf/*.conf>`: config file. *Automatically inferred* for the provided experiments from the expname. Thus the flag is only required when working with your own expnames.
                    You can associate a config file with any additional expnames in the `config` section of `<project root>/expconf.conf`.

Please refer the the following table for a list of provided experiments with associated config and data files:

| Name                       | expname -n    | config -c (automatic from expconf.conf)   | Data file                               | data dir -D       |
|----------------------------|---------------|-------------------------------------------|-----------------------------------------|-------------------|
>>>>>>> ddddb6b8
| ShapeNet category-agnostic | sn64          | conf/exp/sn64.conf                 | NMR_Dataset.zip (from AWS)              | path/NMR_Dataset  |
| ShapeNet unseen category   | sn64_unseen   | conf/exp/sn64_unseen.conf          | NMR_Dataset.zip (from AWS) + genlist.py | path/NMR_Dataset  |
| SRN chairs                 | srn_chair     | conf/exp/srn.conf                  | srn_chairs.zip                          | path/chairs       |
| SRN cars                   | srn_car       | conf/exp/srn.conf                  | srn_cars.zip                            | path/cars         |
| DTU                        | dtu           | conf/exp/dtu.conf                  | dtu_dataset.zip                         | path/rs_dtu_4     |
<<<<<<< HEAD
| Two chairs                 | multi_obj     | conf/exp/multi_obj.conf            | multi_chair_{train/test/val}.zip        | path              |
=======
| Two chairs                 | TBA           | TBA                                | multi_chair_*.zip                       | path              |
>>>>>>> ddddb6b8


# Quantitative evaluation instructions

All evaluation code is in `eval/` directory.
The full, parallelized evaluation code is in `eval/eval.py`.

## Approximate Evaluation
The full evaluation can be extremely slow (taking many days), especially for the SRN dataset.
Therefore we also provide `eval_approx.py` for *approximate* evaluation.

<<<<<<< HEAD
- Example `python eval/eval_approx.py -D <srn_data>/cars -n srn_car -c conf/exp/srn.conf`
=======
- Example `python eval/eval_approx.py -D <srn_data>/cars -n srn_car`
>>>>>>> ddddb6b8

Add `--seed <number>` to try a different random seed.

## Full Evaluation

Here we provide commands for full evaluation with `eval/eval.py`.
After running this you should also use `eval/calc_metrics.py`, described in the section below,
to obtain final metrics.

<<<<<<< HEAD
Append `--gpu_id=<GPU1>` after each command, and add `--extra_gpus=GPU ids separated by space` to use multiple GPUs.
=======
Append `--gpu_id=<GPUs>` to specify GPUs, for example `--gpu_id=0` or `--gpu_id='0 1 3'`.
**It is highly recommended to use multiple GPUs if possible to finish in reasonable time.**
We use 4-10 for evaluations as available.
>>>>>>> ddddb6b8
Resume-capability is built-in, and you can simply run the command again to resume if the process is terminated.

In all cases, a source-view specification is required. This can be either `-P` or `-L`. `-P 'view1 view2..'` specifies
a set of fixed input views. In contrast, `-L` should point to a viewlist file (viewlist/src_*.txt) which specifies views to use for each object.

Renderings and progress will be saved to the output directory, specified by `-O <dirname>`.

<<<<<<< HEAD
### ShapeNet

- Category-agnostic eval `python eval/eval.py -D <path>/NMR_Dataset -n sn64 -c conf/exp/sn64.conf -L viewlist/src_dvr.txt --multicat -O eval_out/sn64`
- Unseen category eval `python eval/eval.py -D <path>/NMR_Dataset -n sn64_unseen -c conf/exp/sn64_unseen.conf -L viewlist/src_gen.txt --multicat -O eval_out/sn64_unseen`

### SRN ShapeNet

- SRN car 1-view eval `python eval/eval.py -D <srn_data>/cars -n srn_car -c conf/exp/srn.conf -P '64' -O eval_out/srn_car_1v`
- SRN car 2-view eval `python eval/eval.py -D <srn_data>/cars -n srn_car -c conf/exp/srn.conf -P '64 104' -O eval_out/srn_car_2v`
=======
### ShapeNet Multiple Categories (NMR)

- Category-agnostic eval `python eval/eval.py -D <path>/NMR_Dataset -n sn64 -L viewlist/src_dvr.txt --multicat -O eval_out/sn64`
- Unseen category eval `python eval/eval.py -D <path>/NMR_Dataset -n sn64_unseen -L viewlist/src_gen.txt --multicat -O eval_out/sn64_unseen`

### ShapeNet Single-Category (SRN)

- SRN car 1-view eval `python eval/eval.py -D <srn_data>/cars -n srn_car -P '64' -O eval_out/srn_car_1v`
- SRN car 2-view eval `python eval/eval.py -D <srn_data>/cars -n srn_car -P '64 104' -O eval_out/srn_car_2v`
>>>>>>> ddddb6b8

The command for chair is analogous (replace car with chair). The input views 64, 104 are taken from SRN.
Our method is by no means restricted to using such views.

### DTU
<<<<<<< HEAD
- 1-view `python eval/eval.py -D <data>/rs_dtu_4 --split val -n dtu -c conf/exp/dtu.conf -P '25' -O eval_out/dtu_1v --black`
- 3-view `python eval/eval.py -D <data>/rs_dtu_4 --split val -n dtu -c conf/exp/dtu.conf -P '22 25 28' -O eval_out/dtu_3v --black`
- 6-view `python eval/eval.py -D <data>/rs_dtu_4 --split val -n dtu -c conf/exp/dtu.conf -P '22 25 28 40 44 48' -O eval_out/dtu_6v --black`
- 9-view `python eval/eval.py -D <data>/rs_dtu_4 --split val -n dtu -c conf/exp/dtu.conf -P '22 25 28 40 44 48 0 8 13' -O eval_out/dtu_9v --black`
=======
- 1-view `python eval/eval.py -D <data>/rs_dtu_4 --split val -n dtu -P '25' -O eval_out/dtu_1v`
- 3-view `python eval/eval.py -D <data>/rs_dtu_4 --split val -n dtu -P '22 25 28' -O eval_out/dtu_3v`
- 6-view `python eval/eval.py -D <data>/rs_dtu_4 --split val -n dtu -P '22 25 28 40 44 48' -O eval_out/dtu_6v`
- 9-view `python eval/eval.py -D <data>/rs_dtu_4 --split val -n dtu -P '22 25 28 40 44 48 0 8 13' -O eval_out/dtu_9v`
>>>>>>> ddddb6b8

In training, we always provide 3-views, so the improvement with more views is limited.

## Final Metric Computation

The above computes PSNR and SSIM without quantization. The final metrics we report in the paper
use the rendered images saved to disk, and also includes LPIPS + category breakdown.
To do so run the `eval/calc_metrics.py`, as in the following examples

- NMR ShapeNet experiment: `python eval/calc_metrics.py -D <data dir>/NMR_Dataset -O eval_out/sn64 -F dvr --list_name 'softras_test' --multicat --gpu_id=<GPU>`
- SRN car 2-view: `python eval/calc_metrics.py -D <srn data dir>/cars -O eval_out/srn_car_2v -F srn --gpu_id=<GPU>` (warning: untested after changes)
- DTU: `python eval/calc_metrics.py -D <data dir>/rs_dtu_4/DTU -O eval_out/dtu_3v -F dvr --list_name 'new_val' --exclude_dtu_bad --dtu_sort`

Adjust -O according to the -O flag of the eval.py command.
(Note: Currently this script has an ugly standalone argument parser.)
This should print a metric summary like the following
```
psnr 26.799268696042386
ssim 0.9102204550379002
lpips 0.10784384977842876
WROTE eval_sn64/all_metrics.txt
airplane     psnr: 29.756697 ssim: 0.946906 lpips: 0.084329 n_inst: 809
bench        psnr: 26.351427 ssim: 0.911226 lpips: 0.116299 n_inst: 364
cabinet      psnr: 27.720198 ssim: 0.910426 lpips: 0.104584 n_inst: 315
car          psnr: 27.579590 ssim: 0.942079 lpips: 0.094841 n_inst: 1500
chair        psnr: 23.835303 ssim: 0.857738 lpips: 0.145518 n_inst: 1356
display      psnr: 24.217023 ssim: 0.867284 lpips: 0.129138 n_inst: 219
lamp         psnr: 28.579184 ssim: 0.912794 lpips: 0.113561 n_inst: 464
loudspeaker  psnr: 24.435302 ssim: 0.855195 lpips: 0.140653 n_inst: 324
rifle        psnr: 30.597488 ssim: 0.968040 lpips: 0.065629 n_inst: 475
sofa         psnr: 26.944224 ssim: 0.907861 lpips: 0.116114 n_inst: 635
table        psnr: 25.591960 ssim: 0.898314 lpips: 0.098103 n_inst: 1702
telephone    psnr: 27.128039 ssim: 0.921897 lpips: 0.097074 n_inst: 211
vessel       psnr: 29.180307 ssim: 0.938936 lpips: 0.110670 n_inst: 388
---
total        psnr: 26.799269 ssim: 0.910220 lpips: 0.107844
```

# Training instructions

<<<<<<< HEAD
Training code is in `train/` directory.
Check out `train/train.py`. More information to come.

- Example for training to DTU: `python train/train.py -n dtu_exp -c conf/exp/dtu.conf -D <data dir>/rs_dtu_4 -V 3 --gpu_id=<GPU> --resume`
- Example for training to SRN cars, 1 view: `python train/train.py -n srn_car_exp -c conf/exp/srn.conf -D <srn data dir>/cars --gpu_id=<GPU> --resume`
- Example for training to ShapeNet multi-chair, 2 view: `python train/train.py -n multi_obj -c conf/exp/multi_obj.conf -D <data dir> -V 2 --gpu_id=<GPU> --resume`
=======
Training code is in `train/` directory, specifically `train/train.py`.

- Example for training to DTU: `python train/train.py -n dtu_exp -c conf/exp/dtu.conf -D <data dir>/rs_dtu_4 -V 3 --gpu_id=<GPU> --resume`
- Example for training to SRN cars, 1 view: `python train/train.py -n srn_car_exp -c conf/exp/srn.conf -D <srn data dir>/cars --gpu_id=<GPU> --resume`
>>>>>>> ddddb6b8

Additional flags
- `--resume` to resume from checkpoint, if available. Usually just pass this to be safe.
- `-V <number>` to specify number of input views to train with. Default is 1.
    - `-V 'numbers separated by space'` to use random number of views per batch. This does not work so well in our experience but we use it for SRN experiment.
<<<<<<< HEAD

If the checkpoint becomes corrupted for some reason (e.g. if process crashes when saving), a backup is saved to `checkpoints/<expname>/pixel_nerf_backup`
=======
- `-B <number>` batch size of objects, default 4
- `--lr <learning rate>`, `--epochs <number of epochs>`
- `--no_bbox_step <number>` to specify iteration after which to stop using bounding-box sampling.
Set to 0 to disable.

If the checkpoint becomes corrupted for some reason (e.g. if process crashes when saving), a backup is saved to `checkpoints/<expname>/pixel_nerf_backup`.
To avoid having to specify -c, -D each time, edit `<project root>/expconf.conf` and add rows for your expname in the config and datadir sections.
>>>>>>> ddddb6b8

## Log files and visualizations
View logfiles with `tensorboard --logdir <project dir>/logs/<expname>`.
Visualizations are written to  `<project dir>/visuals/<expname>/<epoch>_<batch>_vis.png`.
<<<<<<< HEAD
=======
They are of the form
- Top coarse, bottom fine (1 row if fine sample disabled)
- Left-to-right: input-views, depth, output, alpha.
>>>>>>> ddddb6b8

# BibTeX

```
@misc{yu2020pixelnerf,
      title={pixelNeRF: Neural Radiance Fields from One or Few Images},
      author={Alex Yu and Vickie Ye and Matthew Tancik and Angjoo Kanazawa},
      year={2020},
      eprint={2012.02190},
      archivePrefix={arXiv},
      primaryClass={cs.CV}
}
```

# Acknowledgements

Parts of the code were based on from kwea123's NeRF implementation: https://github.com/kwea123/nerf_pl.
Some functions are borrowed from DVR https://github.com/autonomousvision/differentiable_volumetric_rendering
and PIFu https://github.com/shunsukesaito/PIFu<|MERGE_RESOLUTION|>--- conflicted
+++ resolved
@@ -7,14 +7,9 @@
 
 arXiv: http://arxiv.org/abs/2012.02190
 
-<<<<<<< HEAD
-This is a *temporary* code repository for our paper, pixelNeRF, pending final release.
-The official repository shall be <https://github.com/sxyu/pixel-nerf>.
-=======
 This is the official repository for our paper, pixelNeRF, pending final release.
 The two object experiment is still missing.
 Several features may also be added.
->>>>>>> ddddb6b8
 
 # Environment setup
 
@@ -43,13 +38,8 @@
 https://drive.google.com/drive/folders/1PsT3uKwqHHD2bEEHkIXB99AlIjtmrEiR?usp=sharing
     - Custom two-chair `multi_chair_*.zip`
     - DTU (4x downsampled, rescaled) in DVR's DTU format `dtu_dataset.zip`
-<<<<<<< HEAD
-    - SRN chair/car (128x128) `srn_*.zip`
-      note the car set is a re-rendered version provided by Vincent Sitzmann
-=======
     - SRN chair/car (128x128) `srn_*.zip` needed for single-category exps.
       Note the car set is a re-rendered version provided by Vincent Sitzmann
->>>>>>> ddddb6b8
 
 While we could have used a common data format, we chose to keep
 DTU and ShapeNet (NMR) datasets in DVR's format and SRN data in the original SRN format.
@@ -66,20 +56,6 @@
 Extract this to `<project dir>/checkpoints/`, so that `<project dir>/checkpoints/dtu/pixel_nerf_latest` exists.
 
 
-<<<<<<< HEAD
-## ShapeNet 64x64
-
-1. Download NMR ShapeNet renderings (see Datasets section, 1st link)
-2. Run using
-    - `python eval/gen_video.py  -n sn64 -c conf/exp/sn64.conf --gpu_id <GPU> --split test -P '2'  -D <data_root>/NMR_Dataset -S 0`
-    - For unseen category generalization:
-      `python eval/gen_video.py  -n sn64_unseen -c conf/exp/sn64.conf --gpu_id=<GPU> --split test -P '2'  -D <data_root>/NMR_Dataset -S 0`
-
-Replace `<GPU>` with desired GPU id.  Replace `-S 0` with `-S <object_id>` to run on a different ShapeNet object id.
-Replace `-P '2'` with `-P '<number>'` to use a different input view.
-Replace `--split test` with `--split train | val` to use different data split.
-Append `--ray_batch_size=20000` if running out of memory.
-=======
 ## ShapeNet Multiple Categories (NMR)
 
 1. Download NMR ShapeNet renderings (see Datasets section, 1st link)
@@ -92,7 +68,6 @@
 Replace `-P '2'` with `-P '<number>'` to use a different input view.
 Replace `--split test` with `--split train | val` to use different data split.
 Append `-R=20000` if running out of memory.
->>>>>>> ddddb6b8
 
 **Result will be at** `visuals/sn64/videot<object_id>.mp4` or `visuals/sn64_unseen/videot<object_id>.mp4`.
 The script will also print the path.
@@ -100,8 +75,6 @@
 
 Pre-generated results for all ShapeNet objects with comparison may be found at <https://www.ocf.berkeley.edu/~sxyu/ZG9yaWF0aA/pixelnerf/cross_v2/>
 
-<<<<<<< HEAD
-=======
 ## ShapeNet Single-Category (SRN)
 
 1. Download SRN car (or chair) dataset from Google drive folder in Datasets section.
@@ -114,22 +87,14 @@
 This seems to degrade performance especially for 1-view. It may be preferrable to use 
 a fixed number of views instead.
 
->>>>>>> ddddb6b8
 ## DTU
 
 Make sure you have downloaded the pretrained weights above.
 
-<<<<<<< HEAD
-1. Download DTU dataset (see Datasets section). Extract to some directory, to get: `<data_root>/rs_dtu_4`
-2. Run using `python eval/gen_video.py  -n dtu -c conf/exp/dtu.conf --gpu_id=<GPU> --split val -P '22 25 28'  -D <data_root>/rs_dtu_4 -S 3 --black --scale 0.25`
-
-Replace `<GPU>` with desired GPU id. Replace `-S 3` with `-S <scene_id> to run on a different scene. This is not DTU scene number but 0-14 in the val set.
-=======
 1. Download DTU dataset from Google drive folder in Datasets section. Extract to some directory, to get: `<data_root>/rs_dtu_4`
 2. Run using `python eval/gen_video.py  -n dtu --gpu_id=<GPU(s)> --split val -P '22 25 28'  -D <data_root>/rs_dtu_4 -S 3 --scale 0.25`
 
 Replace `<GPU(s)>` with desired GPU id(s). Replace `-S 3` with `-S <scene_id>` to run on a different scene. This is not DTU scene number but 0-14 in the val set.
->>>>>>> ddddb6b8
 Remove `--scale 0.25` to render at full resolution (quite slow).
 
 **Result will be at** visuals/dtu/videov<scene_id>.mp4.
@@ -155,31 +120,11 @@
 The Stanford Car dataset contains many example car images:
 <https://ai.stanford.edu/~jkrause/cars/car_dataset.html>.
 Note the normalization heuristic has been slightly modified compared to the paper. There may be some minor differences.
-<<<<<<< HEAD
-You can pass `-e -20' to `eval_real.py` to set the elevation higher in the generated video.
-=======
 You can pass `-e -20` to `eval_real.py` to set the elevation higher in the generated video.
->>>>>>> ddddb6b8
 
 # Overview of flags
 
 Generally, all scripts in the project take the following flags
-<<<<<<< HEAD
-- `-c <conf/*.conf>`: config file
-- `-n <expname>`: experiment name, matching checkpoint directory name
-- `-D <datadir>`: data directory. For SRN/multi_obj datasets with
-    separate directories e.g. `path/cars_train`, `path/cars_val`,
-    put `-D path/cars`
-- `--split <train | val | test>`: data set split
-- `-S <subset_id>`: scene or object id to render
-- `--gpu_id <GPU>`: GPU id to use
-- `--ray_batch_size <sz>`: Batch size of rendered rays. Default is 50000; make it smaller if you run out of memory.  On large-memory GPUs, set it to 100000 for eval for better performance.
-
-Please refer the the following table
-
-| Name                       | expname -n    | config -c                          | Data file                               | data dir -D       |
-|----------------------------|---------------|------------------------------------|-----------------------------------------|-------------------|
-=======
 - `-n <expname>`: experiment name, matching checkpoint directory name
 - `-D <datadir>`: dataset directory. 
     To save typing, you can set a default data directory for each expname in `expconf.conf` under `datadir`.
@@ -199,17 +144,12 @@
 
 | Name                       | expname -n    | config -c (automatic from expconf.conf)   | Data file                               | data dir -D       |
 |----------------------------|---------------|-------------------------------------------|-----------------------------------------|-------------------|
->>>>>>> ddddb6b8
 | ShapeNet category-agnostic | sn64          | conf/exp/sn64.conf                 | NMR_Dataset.zip (from AWS)              | path/NMR_Dataset  |
 | ShapeNet unseen category   | sn64_unseen   | conf/exp/sn64_unseen.conf          | NMR_Dataset.zip (from AWS) + genlist.py | path/NMR_Dataset  |
 | SRN chairs                 | srn_chair     | conf/exp/srn.conf                  | srn_chairs.zip                          | path/chairs       |
 | SRN cars                   | srn_car       | conf/exp/srn.conf                  | srn_cars.zip                            | path/cars         |
 | DTU                        | dtu           | conf/exp/dtu.conf                  | dtu_dataset.zip                         | path/rs_dtu_4     |
-<<<<<<< HEAD
-| Two chairs                 | multi_obj     | conf/exp/multi_obj.conf            | multi_chair_{train/test/val}.zip        | path              |
-=======
 | Two chairs                 | TBA           | TBA                                | multi_chair_*.zip                       | path              |
->>>>>>> ddddb6b8
 
 
 # Quantitative evaluation instructions
@@ -221,11 +161,7 @@
 The full evaluation can be extremely slow (taking many days), especially for the SRN dataset.
 Therefore we also provide `eval_approx.py` for *approximate* evaluation.
 
-<<<<<<< HEAD
-- Example `python eval/eval_approx.py -D <srn_data>/cars -n srn_car -c conf/exp/srn.conf`
-=======
 - Example `python eval/eval_approx.py -D <srn_data>/cars -n srn_car`
->>>>>>> ddddb6b8
 
 Add `--seed <number>` to try a different random seed.
 
@@ -235,13 +171,9 @@
 After running this you should also use `eval/calc_metrics.py`, described in the section below,
 to obtain final metrics.
 
-<<<<<<< HEAD
-Append `--gpu_id=<GPU1>` after each command, and add `--extra_gpus=GPU ids separated by space` to use multiple GPUs.
-=======
 Append `--gpu_id=<GPUs>` to specify GPUs, for example `--gpu_id=0` or `--gpu_id='0 1 3'`.
 **It is highly recommended to use multiple GPUs if possible to finish in reasonable time.**
 We use 4-10 for evaluations as available.
->>>>>>> ddddb6b8
 Resume-capability is built-in, and you can simply run the command again to resume if the process is terminated.
 
 In all cases, a source-view specification is required. This can be either `-P` or `-L`. `-P 'view1 view2..'` specifies
@@ -249,17 +181,6 @@
 
 Renderings and progress will be saved to the output directory, specified by `-O <dirname>`.
 
-<<<<<<< HEAD
-### ShapeNet
-
-- Category-agnostic eval `python eval/eval.py -D <path>/NMR_Dataset -n sn64 -c conf/exp/sn64.conf -L viewlist/src_dvr.txt --multicat -O eval_out/sn64`
-- Unseen category eval `python eval/eval.py -D <path>/NMR_Dataset -n sn64_unseen -c conf/exp/sn64_unseen.conf -L viewlist/src_gen.txt --multicat -O eval_out/sn64_unseen`
-
-### SRN ShapeNet
-
-- SRN car 1-view eval `python eval/eval.py -D <srn_data>/cars -n srn_car -c conf/exp/srn.conf -P '64' -O eval_out/srn_car_1v`
-- SRN car 2-view eval `python eval/eval.py -D <srn_data>/cars -n srn_car -c conf/exp/srn.conf -P '64 104' -O eval_out/srn_car_2v`
-=======
 ### ShapeNet Multiple Categories (NMR)
 
 - Category-agnostic eval `python eval/eval.py -D <path>/NMR_Dataset -n sn64 -L viewlist/src_dvr.txt --multicat -O eval_out/sn64`
@@ -269,23 +190,15 @@
 
 - SRN car 1-view eval `python eval/eval.py -D <srn_data>/cars -n srn_car -P '64' -O eval_out/srn_car_1v`
 - SRN car 2-view eval `python eval/eval.py -D <srn_data>/cars -n srn_car -P '64 104' -O eval_out/srn_car_2v`
->>>>>>> ddddb6b8
 
 The command for chair is analogous (replace car with chair). The input views 64, 104 are taken from SRN.
 Our method is by no means restricted to using such views.
 
 ### DTU
-<<<<<<< HEAD
-- 1-view `python eval/eval.py -D <data>/rs_dtu_4 --split val -n dtu -c conf/exp/dtu.conf -P '25' -O eval_out/dtu_1v --black`
-- 3-view `python eval/eval.py -D <data>/rs_dtu_4 --split val -n dtu -c conf/exp/dtu.conf -P '22 25 28' -O eval_out/dtu_3v --black`
-- 6-view `python eval/eval.py -D <data>/rs_dtu_4 --split val -n dtu -c conf/exp/dtu.conf -P '22 25 28 40 44 48' -O eval_out/dtu_6v --black`
-- 9-view `python eval/eval.py -D <data>/rs_dtu_4 --split val -n dtu -c conf/exp/dtu.conf -P '22 25 28 40 44 48 0 8 13' -O eval_out/dtu_9v --black`
-=======
 - 1-view `python eval/eval.py -D <data>/rs_dtu_4 --split val -n dtu -P '25' -O eval_out/dtu_1v`
 - 3-view `python eval/eval.py -D <data>/rs_dtu_4 --split val -n dtu -P '22 25 28' -O eval_out/dtu_3v`
 - 6-view `python eval/eval.py -D <data>/rs_dtu_4 --split val -n dtu -P '22 25 28 40 44 48' -O eval_out/dtu_6v`
 - 9-view `python eval/eval.py -D <data>/rs_dtu_4 --split val -n dtu -P '22 25 28 40 44 48 0 8 13' -O eval_out/dtu_9v`
->>>>>>> ddddb6b8
 
 In training, we always provide 3-views, so the improvement with more views is limited.
 
@@ -326,28 +239,15 @@
 
 # Training instructions
 
-<<<<<<< HEAD
-Training code is in `train/` directory.
-Check out `train/train.py`. More information to come.
+Training code is in `train/` directory, specifically `train/train.py`.
 
 - Example for training to DTU: `python train/train.py -n dtu_exp -c conf/exp/dtu.conf -D <data dir>/rs_dtu_4 -V 3 --gpu_id=<GPU> --resume`
 - Example for training to SRN cars, 1 view: `python train/train.py -n srn_car_exp -c conf/exp/srn.conf -D <srn data dir>/cars --gpu_id=<GPU> --resume`
-- Example for training to ShapeNet multi-chair, 2 view: `python train/train.py -n multi_obj -c conf/exp/multi_obj.conf -D <data dir> -V 2 --gpu_id=<GPU> --resume`
-=======
-Training code is in `train/` directory, specifically `train/train.py`.
-
-- Example for training to DTU: `python train/train.py -n dtu_exp -c conf/exp/dtu.conf -D <data dir>/rs_dtu_4 -V 3 --gpu_id=<GPU> --resume`
-- Example for training to SRN cars, 1 view: `python train/train.py -n srn_car_exp -c conf/exp/srn.conf -D <srn data dir>/cars --gpu_id=<GPU> --resume`
->>>>>>> ddddb6b8
 
 Additional flags
 - `--resume` to resume from checkpoint, if available. Usually just pass this to be safe.
 - `-V <number>` to specify number of input views to train with. Default is 1.
     - `-V 'numbers separated by space'` to use random number of views per batch. This does not work so well in our experience but we use it for SRN experiment.
-<<<<<<< HEAD
-
-If the checkpoint becomes corrupted for some reason (e.g. if process crashes when saving), a backup is saved to `checkpoints/<expname>/pixel_nerf_backup`
-=======
 - `-B <number>` batch size of objects, default 4
 - `--lr <learning rate>`, `--epochs <number of epochs>`
 - `--no_bbox_step <number>` to specify iteration after which to stop using bounding-box sampling.
@@ -355,17 +255,13 @@
 
 If the checkpoint becomes corrupted for some reason (e.g. if process crashes when saving), a backup is saved to `checkpoints/<expname>/pixel_nerf_backup`.
 To avoid having to specify -c, -D each time, edit `<project root>/expconf.conf` and add rows for your expname in the config and datadir sections.
->>>>>>> ddddb6b8
 
 ## Log files and visualizations
 View logfiles with `tensorboard --logdir <project dir>/logs/<expname>`.
 Visualizations are written to  `<project dir>/visuals/<expname>/<epoch>_<batch>_vis.png`.
-<<<<<<< HEAD
-=======
 They are of the form
 - Top coarse, bottom fine (1 row if fine sample disabled)
 - Left-to-right: input-views, depth, output, alpha.
->>>>>>> ddddb6b8
 
 # BibTeX
 
